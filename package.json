--- conflicted
+++ resolved
@@ -54,11 +54,7 @@
     "merkle-lib": "^2.0.10",
     "pushdata-bitcoin": "^1.0.1",
     "randombytes": "^2.0.1",
-<<<<<<< HEAD
-    "tiny-secp256k1": "^1.1.0",
-=======
     "tiny-secp256k1": "^1.1.1",
->>>>>>> 88cfdcc0
     "typeforce": "^1.11.3",
     "varuint-bitcoin": "^1.0.4",
     "wif": "^2.0.1"
