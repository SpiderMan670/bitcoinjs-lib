var Buffer = require('safe-buffer').Buffer
var baddress = require('./address')
var bcrypto = require('./crypto')
var bscript = require('./script')
var btemplates = require('./templates')
var networks = require('./networks')
var ops = require('bitcoin-ops')
var typeforce = require('typeforce')
var types = require('./types')
var scriptTypes = btemplates.types
var SIGNABLE = [btemplates.types.P2PKH, btemplates.types.P2PK, btemplates.types.MULTISIG]
var P2SH = SIGNABLE.concat([btemplates.types.P2WPKH, btemplates.types.P2WSH])

var ECPair = require('./ecpair')
var ECSignature = require('./ecsignature')
var Transaction = require('./transaction')

function supportedType (type) {
  return SIGNABLE.indexOf(type) !== -1
}

function supportedP2SHType (type) {
  return P2SH.indexOf(type) !== -1
}

function extractChunks (type, chunks, script) {
  var pubKeys = []
  var signatures = []
  switch (type) {
    case scriptTypes.P2PKH:
      // if (redeemScript) throw new Error('Nonstandard... P2SH(P2PKH)')
      pubKeys = chunks.slice(1)
      signatures = chunks.slice(0, 1)
      break

    case scriptTypes.P2PK:
      pubKeys[0] = script ? btemplates.pubKey.output.decode(script) : undefined
      signatures = chunks.slice(0, 1)
      break

    case scriptTypes.MULTISIG:
      if (script) {
        var multisig = btemplates.multisig.output.decode(script)
        pubKeys = multisig.pubKeys
      }

      signatures = chunks.slice(1).map(function (chunk) {
        return chunk.length === 0 ? undefined : chunk
      })
      break
  }

  return {
    pubKeys: pubKeys,
    signatures: signatures
  }
}
function expandInput (scriptSig, witnessStack) {
  if (scriptSig.length === 0 && witnessStack.length === 0) return {}

  var prevOutScript
  var prevOutType
  var scriptType
  var script
  var redeemScript
  var witnessScript
  var witnessScriptType
  var redeemScriptType
  var witness = false
  var p2wsh = false
  var p2sh = false
  var witnessProgram
  var chunks

  var scriptSigChunks = bscript.decompile(scriptSig)
  var sigType = btemplates.classifyInput(scriptSigChunks, true)
  if (sigType === scriptTypes.P2SH) {
    p2sh = true
    redeemScript = scriptSigChunks[scriptSigChunks.length - 1]
    redeemScriptType = btemplates.classifyOutput(redeemScript)
    prevOutScript = btemplates.scriptHash.output.encode(bcrypto.hash160(redeemScript))
    prevOutType = scriptTypes.P2SH
    script = redeemScript
  }

  var classifyWitness = btemplates.classifyWitness(witnessStack, true)
  if (classifyWitness === scriptTypes.P2WSH) {
    witnessScript = witnessStack[witnessStack.length - 1]
    witnessScriptType = btemplates.classifyOutput(witnessScript)
    p2wsh = true
    witness = true
    if (scriptSig.length === 0) {
      prevOutScript = btemplates.witnessScriptHash.output.encode(bcrypto.sha256(witnessScript))
      prevOutType = scriptTypes.P2WSH
      if (redeemScript !== undefined) {
        throw new Error('Redeem script given when unnecessary')
      }
      // bare witness
    } else {
      if (!redeemScript) {
        throw new Error('No redeemScript provided for P2WSH, but scriptSig non-empty')
      }
      witnessProgram = btemplates.witnessScriptHash.output.encode(bcrypto.sha256(witnessScript))
      if (!redeemScript.equals(witnessProgram)) {
        throw new Error('Redeem script didn\'t match witnessScript')
      }
    }

    if (!supportedType(btemplates.classifyOutput(witnessScript))) {
      throw new Error('unsupported witness script')
    }

    script = witnessScript
    scriptType = witnessScriptType
    chunks = witnessStack.slice(0, -1)
  } else if (classifyWitness === scriptTypes.P2WPKH) {
    witness = true
    var key = witnessStack[witnessStack.length - 1]
    var keyHash = bcrypto.hash160(key)
    if (scriptSig.length === 0) {
      prevOutScript = btemplates.witnessPubKeyHash.output.encode(keyHash)
      prevOutType = scriptTypes.P2WPKH
      if (typeof redeemScript !== 'undefined') {
        throw new Error('Redeem script given when unnecessary')
      }
    } else {
      if (!redeemScript) {
        throw new Error('No redeemScript provided for P2WPKH, but scriptSig wasn\'t empty')
      }
      witnessProgram = btemplates.witnessPubKeyHash.output.encode(keyHash)
      if (!redeemScript.equals(witnessProgram)) {
        throw new Error('Redeem script did not have the right witness program')
      }
    }

    scriptType = scriptTypes.P2PKH
    chunks = witnessStack
  } else if (redeemScript) {
    if (!supportedP2SHType(redeemScriptType)) {
      throw new Error('Bad redeemscript!')
    }

    script = redeemScript
    scriptType = redeemScriptType
    chunks = scriptSigChunks.slice(0, -1)
  } else {
    prevOutType = scriptType = btemplates.classifyInput(scriptSig)
    chunks = scriptSigChunks
  }

  var expanded = extractChunks(scriptType, chunks, script)

  var result = {
    pubKeys: expanded.pubKeys,
    signatures: expanded.signatures,
    prevOutScript: prevOutScript,
    prevOutType: prevOutType,
    signType: scriptType,
    signScript: script,
    witness: Boolean(witness)
  }

  if (p2sh) {
    result.redeemScript = redeemScript
    result.redeemScriptType = redeemScriptType
  }

  if (p2wsh) {
    result.witnessScript = witnessScript
    result.witnessScriptType = witnessScriptType
  }

  return result
}

// could be done in expandInput, but requires the original Transaction for hashForSignature
function fixMultisigOrder (input, transaction, vin) {
  if (input.redeemScriptType !== scriptTypes.MULTISIG || !input.redeemScript) return
  if (input.pubKeys.length === input.signatures.length) return

  var unmatched = input.signatures.concat()

  input.signatures = input.pubKeys.map(function (pubKey) {
    var keyPair = ECPair.fromPublicKeyBuffer(pubKey)
    var match

    // check for a signature
    unmatched.some(function (signature, i) {
      // skip if undefined || OP_0
      if (!signature) return false

      // TODO: avoid O(n) hashForSignature
      var parsed = ECSignature.parseScriptSignature(signature)
      var hash = transaction.hashForSignature(vin, input.redeemScript, parsed.hashType)

      // skip if signature does not match pubKey
      if (!keyPair.verify(hash, parsed.signature)) return false

      // remove matched signature from unmatched
      unmatched[i] = undefined
      match = signature

      return true
    })

    return match
  })
}

function expandOutput (script, scriptType, ourPubKey) {
  typeforce(types.Buffer, script)

  var scriptChunks = bscript.decompile(script)
  if (!scriptType) {
    scriptType = btemplates.classifyOutput(script)
  }

  var pubKeys = []

  switch (scriptType) {
    // does our hash160(pubKey) match the output scripts?
    case scriptTypes.P2PKH:
      if (!ourPubKey) break

      var pkh1 = scriptChunks[2]
      var pkh2 = bcrypto.hash160(ourPubKey)
      if (pkh1.equals(pkh2)) pubKeys = [ourPubKey]
      break

    // does our hash160(pubKey) match the output scripts?
    case scriptTypes.P2WPKH:
      if (!ourPubKey) break

      var wpkh1 = scriptChunks[1]
      var wpkh2 = bcrypto.hash160(ourPubKey)
      if (wpkh1.equals(wpkh2)) pubKeys = [ourPubKey]
      break

    case scriptTypes.P2PK:
      pubKeys = scriptChunks.slice(0, 1)
      break

    case scriptTypes.MULTISIG:
      pubKeys = scriptChunks.slice(1, -2)
      break

    default: return { scriptType: scriptType }
  }

  return {
    pubKeys: pubKeys,
    scriptType: scriptType,
    signatures: pubKeys.map(function () { return undefined })
  }
}

function checkP2SHInput (input, redeemScriptHash) {
  if (input.prevOutType) {
    if (input.prevOutType !== scriptTypes.P2SH) throw new Error('PrevOutScript must be P2SH')

    var prevOutScriptScriptHash = bscript.decompile(input.prevOutScript)[1]
    if (!prevOutScriptScriptHash.equals(redeemScriptHash)) throw new Error('Inconsistent hash160(redeemScript)')
  }
}

function checkP2WSHInput (input, witnessScriptHash) {
  if (input.prevOutType) {
    if (input.prevOutType !== scriptTypes.P2WSH) throw new Error('PrevOutScript must be P2WSH')

    var scriptHash = bscript.decompile(input.prevOutScript)[1]
    if (!scriptHash.equals(witnessScriptHash)) throw new Error('Inconsistent sha256(witnessScript)')
  }
}

function prepareInput (input, kpPubKey, redeemScript, witnessValue, witnessScript) {
  var expanded
  var prevOutType
  var prevOutScript

  var p2sh = false
  var p2shType
  var redeemScriptHash

  var witness = false
  var p2wsh = false
  var witnessType
  var witnessScriptHash

  var signType
  var signScript

  if (redeemScript && witnessScript) {
    redeemScriptHash = bcrypto.hash160(redeemScript)
    witnessScriptHash = bcrypto.sha256(witnessScript)
    checkP2SHInput(input, redeemScriptHash)

    if (!redeemScript.equals(btemplates.witnessScriptHash.output.encode(witnessScriptHash))) throw new Error('Witness script inconsistent with redeem script')

    expanded = expandOutput(witnessScript, undefined, kpPubKey)
    if (!expanded.pubKeys) throw new Error(expanded.scriptType + ' not supported as witnessScript (' + bscript.toASM(witnessScript) + ')')

    prevOutType = btemplates.types.P2SH
    prevOutScript = btemplates.scriptHash.output.encode(redeemScriptHash)
    p2sh = witness = p2wsh = true
    p2shType = btemplates.types.P2WSH
    signType = witnessType = expanded.scriptType
    signScript = witnessScript
  } else if (redeemScript) {
    redeemScriptHash = bcrypto.hash160(redeemScript)
    checkP2SHInput(input, redeemScriptHash)

    expanded = expandOutput(redeemScript, undefined, kpPubKey)
    if (!expanded.pubKeys) throw new Error(expanded.scriptType + ' not supported as redeemScript (' + bscript.toASM(redeemScript) + ')')

    prevOutType = btemplates.types.P2SH
    prevOutScript = btemplates.scriptHash.output.encode(redeemScriptHash)
    p2sh = true
    signType = p2shType = expanded.scriptType
    signScript = redeemScript
    witness = signType === btemplates.types.P2WPKH
  } else if (witnessScript) {
    witnessScriptHash = bcrypto.sha256(witnessScript)
    checkP2WSHInput(input, witnessScriptHash)

    expanded = expandOutput(witnessScript, undefined, kpPubKey)
    if (!expanded.pubKeys) throw new Error(expanded.scriptType + ' not supported as witnessScript (' + bscript.toASM(witnessScript) + ')')

    prevOutType = btemplates.types.P2WSH
    prevOutScript = btemplates.witnessScriptHash.output.encode(witnessScriptHash)
    witness = p2wsh = true
    signType = witnessType = expanded.scriptType
    signScript = witnessScript
  } else if (input.prevOutType) {
    // embedded scripts are not possible without a redeemScript
    if (input.prevOutType === scriptTypes.P2SH) {
      throw new Error('PrevOutScript is ' + input.prevOutType + ', requires redeemScript')
    }

    if (input.prevOutType === scriptTypes.P2WSH) {
      throw new Error('PrevOutScript is ' + input.prevOutType + ', requires witnessScript')
    }

    prevOutType = input.prevOutType
    prevOutScript = input.prevOutScript
    expanded = expandOutput(input.prevOutScript, input.prevOutType, kpPubKey)
    if (!expanded.pubKeys) return

    witness = (input.prevOutType === scriptTypes.P2WPKH)
    signType = prevOutType
    signScript = prevOutScript
  } else {
    prevOutScript = btemplates.pubKeyHash.output.encode(bcrypto.hash160(kpPubKey))
    expanded = expandOutput(prevOutScript, scriptTypes.P2PKH, kpPubKey)

    prevOutType = scriptTypes.P2PKH
    witness = false
    signType = prevOutType
    signScript = prevOutScript
  }

  if (signType === scriptTypes.P2WPKH) {
    signScript = btemplates.pubKeyHash.output.encode(btemplates.witnessPubKeyHash.output.decode(signScript))
  }

  if (p2sh) {
    input.redeemScript = redeemScript
    input.redeemScriptType = p2shType
  }

  if (p2wsh) {
    input.witnessScript = witnessScript
    input.witnessScriptType = witnessType
  }

  input.pubKeys = expanded.pubKeys
  input.signatures = expanded.signatures
  input.signScript = signScript
  input.signType = signType
  input.prevOutScript = prevOutScript
  input.prevOutType = prevOutType
  input.witness = witness
}

function buildStack (type, signatures, pubKeys, allowIncomplete) {
  if (type === scriptTypes.P2PKH) {
    if (signatures.length === 1 && Buffer.isBuffer(signatures[0]) && pubKeys.length === 1) return btemplates.pubKeyHash.input.encodeStack(signatures[0], pubKeys[0])
  } else if (type === scriptTypes.P2PK) {
    if (signatures.length === 1 && Buffer.isBuffer(signatures[0])) return btemplates.pubKey.input.encodeStack(signatures[0])
  } else if (type === scriptTypes.MULTISIG) {
    if (signatures.length > 0) {
      signatures = signatures.map(function (signature) {
        return signature || ops.OP_0
      })
      if (!allowIncomplete) {
        // remove blank signatures
        signatures = signatures.filter(function (x) { return x !== ops.OP_0 })
      }

      return btemplates.multisig.input.encodeStack(signatures)
    }
  } else {
    throw new Error('Not yet supported')
  }

  if (!allowIncomplete) throw new Error('Not enough signatures provided')
  return []
}

function buildInput (input, allowIncomplete) {
  var scriptType = input.prevOutType
  var sig = []
  var witness = []

  if (supportedType(scriptType)) {
    sig = buildStack(scriptType, input.signatures, input.pubKeys, allowIncomplete)
  }

  var p2sh = false
  if (scriptType === btemplates.types.P2SH) {
    // We can remove this error later when we have a guarantee prepareInput
    // rejects unsignable scripts - it MUST be signable at this point.
    if (!allowIncomplete && !supportedP2SHType(input.redeemScriptType)) {
      throw new Error('Impossible to sign this type')
    }

    if (supportedType(input.redeemScriptType)) {
      sig = buildStack(input.redeemScriptType, input.signatures, input.pubKeys, allowIncomplete)
    }

    // If it wasn't SIGNABLE, it's witness, defer to that
    if (input.redeemScriptType) {
      p2sh = true
      scriptType = input.redeemScriptType
    }
  }

  switch (scriptType) {
    // P2WPKH is a special case of P2PKH
    case btemplates.types.P2WPKH:
      witness = buildStack(btemplates.types.P2PKH, input.signatures, input.pubKeys, allowIncomplete)
      break

    case btemplates.types.P2WSH:
      // We can remove this check later
      if (!allowIncomplete && !supportedType(input.witnessScriptType)) {
        throw new Error('Impossible to sign this type')
      }

      if (supportedType(input.witnessScriptType)) {
        witness = buildStack(input.witnessScriptType, input.signatures, input.pubKeys, allowIncomplete)
        witness.push(input.witnessScript)
        scriptType = input.witnessScriptType
      }

      break
  }

  // append redeemScript if necessary
  if (p2sh) {
    sig.push(input.redeemScript)
  }

  return {
    type: scriptType,
    script: bscript.compile(sig),
    witness: witness
  }
}

function TransactionBuilder (network, maximumFeeRate) {
  this.__prevTxSet = {}
  this.network = network || networks.bitcoin

  // WARNING: This is __NOT__ to be relied on, its just another potential safety mechanism (safety in-depth)
  this.maximumFeeRate = maximumFeeRate || 2500

<<<<<<< HEAD
  this.__inputs = []
  this.__tx = new Transaction()
=======
  this.inputs = []
  this.tx = new Transaction()
  this.tx.version = 2
>>>>>>> 6b3c41a0
}

TransactionBuilder.prototype.setLockTime = function (locktime) {
  typeforce(types.UInt32, locktime)

  // if any signatures exist, throw
  if (this.__inputs.some(function (input) {
    if (!input.signatures) return false

    return input.signatures.some(function (s) { return s })
  })) {
    throw new Error('No, this would invalidate signatures')
  }

  this.__tx.locktime = locktime
}

TransactionBuilder.prototype.setVersion = function (version) {
  typeforce(types.UInt32, version)

  // XXX: this might eventually become more complex depending on what the versions represent
  this.__tx.version = version
}

TransactionBuilder.fromTransaction = function (transaction, network) {
  var txb = new TransactionBuilder(network)

  // Copy transaction fields
  txb.setVersion(transaction.version)
  txb.setLockTime(transaction.locktime)

  // Copy outputs (done first to avoid signature invalidation)
  transaction.outs.forEach(function (txOut) {
    txb.addOutput(txOut.script, txOut.value)
  })

  // Copy inputs
  transaction.ins.forEach(function (txIn) {
    txb.__addInputUnsafe(txIn.hash, txIn.index, {
      sequence: txIn.sequence,
      script: txIn.script,
      witness: txIn.witness
    })
  })

  // fix some things not possible through the public API
  txb.__inputs.forEach(function (input, i) {
    fixMultisigOrder(input, transaction, i)
  })

  return txb
}

TransactionBuilder.prototype.addInput = function (txHash, vout, sequence, prevOutScript) {
  if (!this.__canModifyInputs()) {
    throw new Error('No, this would invalidate signatures')
  }

  var value

  // is it a hex string?
  if (typeof txHash === 'string') {
    // transaction hashs's are displayed in reverse order, un-reverse it
    txHash = Buffer.from(txHash, 'hex').reverse()

  // is it a Transaction object?
  } else if (txHash instanceof Transaction) {
    var txOut = txHash.outs[vout]
    prevOutScript = txOut.script
    value = txOut.value

    txHash = txHash.getHash()
  }

  return this.__addInputUnsafe(txHash, vout, {
    sequence: sequence,
    prevOutScript: prevOutScript,
    value: value
  })
}

TransactionBuilder.prototype.__addInputUnsafe = function (txHash, vout, options) {
  if (Transaction.isCoinbaseHash(txHash)) {
    throw new Error('coinbase inputs not supported')
  }

  var prevTxOut = txHash.toString('hex') + ':' + vout
  if (this.__prevTxSet[prevTxOut] !== undefined) throw new Error('Duplicate TxOut: ' + prevTxOut)

  var input = {}

  // derive what we can from the scriptSig
  if (options.script !== undefined) {
    input = expandInput(options.script, options.witness || [])
  }

  // if an input value was given, retain it
  if (options.value !== undefined) {
    input.value = options.value
  }

  // derive what we can from the previous transactions output script
  if (!input.prevOutScript && options.prevOutScript) {
    var prevOutType

    if (!input.pubKeys && !input.signatures) {
      var expanded = expandOutput(options.prevOutScript)

      if (expanded.pubKeys) {
        input.pubKeys = expanded.pubKeys
        input.signatures = expanded.signatures
      }

      prevOutType = expanded.scriptType
    }

    input.prevOutScript = options.prevOutScript
    input.prevOutType = prevOutType || btemplates.classifyOutput(options.prevOutScript)
  }

  var vin = this.__tx.addInput(txHash, vout, options.sequence, options.scriptSig)
  this.__inputs[vin] = input
  this.__prevTxSet[prevTxOut] = true
  return vin
}

TransactionBuilder.prototype.addOutput = function (scriptPubKey, value) {
  if (!this.__canModifyOutputs()) {
    throw new Error('No, this would invalidate signatures')
  }

  // Attempt to get a script if it's a base58 or bech32 address string
  if (typeof scriptPubKey === 'string') {
    scriptPubKey = baddress.toOutputScript(scriptPubKey, this.network)
  }

  return this.__tx.addOutput(scriptPubKey, value)
}

TransactionBuilder.prototype.build = function () {
  return this.__build(false)
}
TransactionBuilder.prototype.buildIncomplete = function () {
  return this.__build(true)
}

TransactionBuilder.prototype.__build = function (allowIncomplete) {
  if (!allowIncomplete) {
    if (!this.__tx.ins.length) throw new Error('Transaction has no inputs')
    if (!this.__tx.outs.length) throw new Error('Transaction has no outputs')
  }

  var tx = this.__tx.clone()
  // Create script signatures from inputs
  this.__inputs.forEach(function (input, i) {
    var scriptType = input.witnessScriptType || input.redeemScriptType || input.prevOutType
    if (!scriptType && !allowIncomplete) throw new Error('Transaction is not complete')
    var result = buildInput(input, allowIncomplete)

    // skip if no result
    if (!allowIncomplete) {
      if (!supportedType(result.type) && result.type !== btemplates.types.P2WPKH) {
        throw new Error(result.type + ' not supported')
      }
    }

    tx.setInputScript(i, result.script)
    tx.setWitness(i, result.witness)
  })

  if (!allowIncomplete) {
    // do not rely on this, its merely a last resort
    if (this.__overMaximumFees(tx.virtualSize())) {
      throw new Error('Transaction has absurd fees')
    }
  }

  return tx
}

function canSign (input) {
  return input.prevOutScript !== undefined &&
    input.signScript !== undefined &&
    input.pubKeys !== undefined &&
    input.signatures !== undefined &&
    input.signatures.length === input.pubKeys.length &&
    input.pubKeys.length > 0 &&
    (
      input.witness === false ||
      (input.witness === true && input.value !== undefined)
    )
}

TransactionBuilder.prototype.sign = function (vin, keyPair, redeemScript, hashType, witnessValue, witnessScript) {
  // TODO: remove keyPair.network matching in 4.0.0
  if (keyPair.network && keyPair.network !== this.network) throw new TypeError('Inconsistent network')
  if (!this.__inputs[vin]) throw new Error('No input at index: ' + vin)
  hashType = hashType || Transaction.SIGHASH_ALL

  var input = this.__inputs[vin]

  // if redeemScript was previously provided, enforce consistency
  if (input.redeemScript !== undefined &&
      redeemScript &&
      !input.redeemScript.equals(redeemScript)) {
    throw new Error('Inconsistent redeemScript')
  }

  var kpPubKey = keyPair.publicKey || keyPair.getPublicKeyBuffer()
  if (!canSign(input)) {
    if (witnessValue !== undefined) {
      if (input.value !== undefined && input.value !== witnessValue) throw new Error('Input didn\'t match witnessValue')
      typeforce(types.Satoshi, witnessValue)
      input.value = witnessValue
    }

    if (!canSign(input)) prepareInput(input, kpPubKey, redeemScript, witnessValue, witnessScript)
    if (!canSign(input)) throw Error(input.prevOutType + ' not supported')
  }

  // ready to sign
  var signatureHash
  if (input.witness) {
    signatureHash = this.__tx.hashForWitnessV0(vin, input.signScript, input.value, hashType)
  } else {
    signatureHash = this.__tx.hashForSignature(vin, input.signScript, hashType)
  }

  // enforce in order signing of public keys
  var signed = input.pubKeys.some(function (pubKey, i) {
    if (!kpPubKey.equals(pubKey)) return false
    if (input.signatures[i]) throw new Error('Signature already exists')

    if (kpPubKey.length !== 33 && (
      input.signType === scriptTypes.P2WPKH ||
      input.redeemScriptType === scriptTypes.P2WSH ||
      input.prevOutType === scriptTypes.P2WSH
    )) throw new Error('BIP143 rejects uncompressed public keys in P2WPKH or P2WSH')

    var signature = keyPair.sign(signatureHash)
    if (Buffer.isBuffer(signature)) signature = ECSignature.fromRSBuffer(signature)

    input.signatures[i] = signature.toScriptSignature(hashType)
    return true
  })

  if (!signed) throw new Error('Key pair cannot sign for this input')
}

function signatureHashType (buffer) {
  return buffer.readUInt8(buffer.length - 1)
}

TransactionBuilder.prototype.__canModifyInputs = function () {
  return this.__inputs.every(function (input) {
    // any signatures?
    if (input.signatures === undefined) return true

    return input.signatures.every(function (signature) {
      if (!signature) return true
      var hashType = signatureHashType(signature)

      // if SIGHASH_ANYONECANPAY is set, signatures would not
      // be invalidated by more inputs
      return hashType & Transaction.SIGHASH_ANYONECANPAY
    })
  })
}

TransactionBuilder.prototype.__canModifyOutputs = function () {
  var nInputs = this.__tx.ins.length
  var nOutputs = this.__tx.outs.length

  return this.__inputs.every(function (input) {
    if (input.signatures === undefined) return true

    return input.signatures.every(function (signature) {
      if (!signature) return true
      var hashType = signatureHashType(signature)

      var hashTypeMod = hashType & 0x1f
      if (hashTypeMod === Transaction.SIGHASH_NONE) return true
      if (hashTypeMod === Transaction.SIGHASH_SINGLE) {
        // if SIGHASH_SINGLE is set, and nInputs > nOutputs
        // some signatures would be invalidated by the addition
        // of more outputs
        return nInputs <= nOutputs
      }
    })
  })
}

TransactionBuilder.prototype.__overMaximumFees = function (bytes) {
  // not all inputs will have .value defined
  var incoming = this.__inputs.reduce(function (a, x) { return a + (x.value >>> 0) }, 0)

  // but all outputs do, and if we have any input value
  // we can immediately determine if the outputs are too small
  var outgoing = this.__tx.outs.reduce(function (a, x) { return a + x.value }, 0)
  var fee = incoming - outgoing
  var feeRate = fee / bytes

  return feeRate > this.maximumFeeRate
}

module.exports = TransactionBuilder<|MERGE_RESOLUTION|>--- conflicted
+++ resolved
@@ -474,14 +474,9 @@
   // WARNING: This is __NOT__ to be relied on, its just another potential safety mechanism (safety in-depth)
   this.maximumFeeRate = maximumFeeRate || 2500
 
-<<<<<<< HEAD
   this.__inputs = []
   this.__tx = new Transaction()
-=======
-  this.inputs = []
-  this.tx = new Transaction()
   this.tx.version = 2
->>>>>>> 6b3c41a0
 }
 
 TransactionBuilder.prototype.setLockTime = function (locktime) {
