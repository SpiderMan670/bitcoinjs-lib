/// <reference types="node" />
import { Network } from './networks';
interface ECPairOptions {
    compressed?: boolean;
    network?: Network;
    rng?(arg0: number): Buffer;
}
export interface ECPairInterface {
    compressed: boolean;
    network: Network;
    privateKey?: Buffer;
    publicKey?: Buffer;
    toWIF(): string;
<<<<<<< HEAD
    sign(hash: Buffer, lowR?: boolean): Buffer;
    verify(hash: Buffer, signature: Buffer): Buffer;
=======
    sign(hash: Buffer): Buffer;
    verify(hash: Buffer, signature: Buffer): boolean;
>>>>>>> 88cfdcc0
    getPublicKey?(): Buffer;
}
declare class ECPair implements ECPairInterface {
    private __D?;
    private __Q?;
    compressed: boolean;
    network: Network;
    constructor(__D?: Buffer | undefined, __Q?: Buffer | undefined, options?: ECPairOptions);
    readonly privateKey: Buffer | undefined;
    readonly publicKey: Buffer | undefined;
    toWIF(): string;
<<<<<<< HEAD
    sign(hash: Buffer, lowR?: boolean): Buffer;
    verify(hash: Buffer, signature: Buffer): Buffer;
=======
    sign(hash: Buffer): Buffer;
    verify(hash: Buffer, signature: Buffer): boolean;
>>>>>>> 88cfdcc0
}
declare function fromPrivateKey(buffer: Buffer, options?: ECPairOptions): ECPair;
declare function fromPublicKey(buffer: Buffer, options?: ECPairOptions): ECPair;
declare function fromWIF(wifString: string, network?: Network | Network[]): ECPair;
declare function makeRandom(options?: ECPairOptions): ECPair;
export { makeRandom, fromPrivateKey, fromPublicKey, fromWIF };<|MERGE_RESOLUTION|>--- conflicted
+++ resolved
@@ -11,13 +11,8 @@
     privateKey?: Buffer;
     publicKey?: Buffer;
     toWIF(): string;
-<<<<<<< HEAD
     sign(hash: Buffer, lowR?: boolean): Buffer;
-    verify(hash: Buffer, signature: Buffer): Buffer;
-=======
-    sign(hash: Buffer): Buffer;
     verify(hash: Buffer, signature: Buffer): boolean;
->>>>>>> 88cfdcc0
     getPublicKey?(): Buffer;
 }
 declare class ECPair implements ECPairInterface {
@@ -29,13 +24,8 @@
     readonly privateKey: Buffer | undefined;
     readonly publicKey: Buffer | undefined;
     toWIF(): string;
-<<<<<<< HEAD
     sign(hash: Buffer, lowR?: boolean): Buffer;
-    verify(hash: Buffer, signature: Buffer): Buffer;
-=======
-    sign(hash: Buffer): Buffer;
     verify(hash: Buffer, signature: Buffer): boolean;
->>>>>>> 88cfdcc0
 }
 declare function fromPrivateKey(buffer: Buffer, options?: ECPairOptions): ECPair;
 declare function fromPublicKey(buffer: Buffer, options?: ECPairOptions): ECPair;
